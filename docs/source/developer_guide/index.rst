--- conflicted
+++ resolved
@@ -21,10 +21,5 @@
    git_cheatsheet
    sphinx_cheatsheet
    ../verdi/properties
-<<<<<<< HEAD
    database_schema
-=======
-   database_schema
-   control/index
-   caching
->>>>>>> 82b45625
+   caching