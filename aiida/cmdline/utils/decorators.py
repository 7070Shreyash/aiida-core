# -*- coding: utf-8 -*-
###########################################################################
# Copyright (c), The AiiDA team. All rights reserved.                     #
# This file is part of the AiiDA code.                                    #
#                                                                         #
# The code is hosted on GitHub at https://github.com/aiidateam/aiida-core #
# For further information on the license, see the LICENSE.txt file        #
# For further information please visit http://www.aiida.net               #
###########################################################################
"""
Various decorators useful for creating verdi commands, for example loading the dbenv lazily.

Always avoids trying to load the dbenv twice. When it has to be loaded,
a spinner ASCII widget is displayed.

Provides:
 * with_dbenv, a decorator to frontload the dbenv for functions
 * dbenv, a contextmanager to load the dbenv only if a specific
    code branch gets visited and possibly avoiding the overhead if not

"""
from contextlib import contextmanager

from click_spinner import spinner
from wrapt import decorator

from . import echo

DAEMON_NOT_RUNNING_DEFAULT_MESSAGE = 'daemon is not running'

__all__ = ('with_dbenv', 'dbenv', 'only_if_daemon_running')


def load_backend_if_not_loaded():
    """Load the database backend environment for the currently loaded profile.

    If no profile has been loaded yet, the default profile will be loaded first. A spinner will be shown during both
    actions to indicate that the function is working and has not crashed, since loading can take a second.
    """
<<<<<<< HEAD
    from aiida.manage.configuration import get_profile, load_profile
    from aiida.manage.manager import get_manager

    manager = get_manager()

    if get_profile() is None or not manager.backend_loaded:
        with spinner():
            load_profile()  # This will load the default profile if no profile has already been loaded
            manager.get_backend()  # This will load the backend of the loaded profile, if not already loaded
=======
    from aiida.manage import get_manager

    manager = get_manager()

    if manager.get_profile() is None or not manager.profile_storage_loaded:
        with spinner():
            manager.load_profile()  # This will load the default profile if no profile has already been loaded
            manager.get_profile_storage()  # This will load the backend of the loaded profile, if not already loaded
>>>>>>> 2ac06735


def with_dbenv():
    """Function decorator that will load the database environment for the currently loaded profile.

    .. note:: if no profile has been loaded yet, the default profile will be loaded first.

    Example::

        @with_dbenv()
        def create_node():
            from aiida.orm import Int  # note the local import
            node = Int(1).store()
    """

    @decorator
    def wrapper(wrapped, _, args, kwargs):
        """The wrapped function that should be called after having loaded the backend."""
        from aiida.common.exceptions import ConfigurationError, IntegrityError

        try:
            load_backend_if_not_loaded()
        except (IntegrityError, ConfigurationError) as exception:
            echo.echo_critical(str(exception))

        return wrapped(*args, **kwargs)

    return wrapper


@contextmanager
def dbenv():
    """
    Loads the dbenv for a specific region of code, does not unload afterwards

    Only use when it makes it possible to avoid loading the dbenv for certain
    code paths

    Good Example::

        # do this
        @click.command()
        @click.option('--with-db', is_flag=True)
        def profile_info(with_db):
            # read the config file
            click.echo(profile_config)

            # load the db only if necessary
            if with_db:
                with dbenv():
                    # gather db statistics for the profile
                    click.echo(db_statistics)

    This will run very fast without the --with-db flag and slow only if database info is requested

    Do not use if you will end up loading the dbenv anyway

    Bad Example::

        # don't do this
        def my_function():
            with dbenv():
                # read from db

            # do db unrelated stuff
    """
    load_backend_if_not_loaded()
    yield


def only_if_daemon_running(echo_function=echo.echo_critical, message=None):
    """Function decorator for CLI command to print critical error and exit automatically when daemon is not running.

    The error printing and exit behavior can be controlled with the decorator keyword arguments. The default message
    that is printed can be overridden as well as the echo function that is to be used. By default it uses the
    `aiida.cmdline.utils.echo.echo_critical` function which automatically aborts the command. The function can be
    substituted by for example `aiida.cmdline.utils.echo.echo_warning` to instead print just a warning and continue.

    Example::

        @only_if_daemon_running(echo_function=echo.echo_warning, message='beware that the daemon is not running')
        def create_node():
            pass

    :param echo_function: echo function to issue the message, should be from `aiida.cmdline.utils.echo`
    :param message: optional message to override the default message
    """
    if message is None:
        message = DAEMON_NOT_RUNNING_DEFAULT_MESSAGE

    @decorator
    def wrapper(wrapped, _, args, kwargs):
        """If daemon pid file is not found / empty, echo message and call decorated function."""
        from aiida.engine.daemon.client import get_daemon_client

        daemon_client = get_daemon_client()

        if not daemon_client.get_daemon_pid():
            echo_function(message)

        return wrapped(*args, **kwargs)

    return wrapper


@decorator
def check_circus_zmq_version(wrapped, _, args, kwargs):
    """
    Function decorator to check for the right ZMQ version before trying to run circus.

    Example::

        @click.command()
        @check_circus_zmq_version
        def do_circus_stuff():
            pass
    """
    import zmq
    try:
        zmq_version = [int(part) for part in zmq.__version__.split('.')[:2]]
        if len(zmq_version) < 2:
            raise ValueError()
    except (AttributeError, ValueError):
        echo.echo_critical('Unknown PyZQM version - aborting...')

    if zmq_version[0] < 13 or (zmq_version[0] == 13 and zmq_version[1] < 1):
        echo.echo_critical('AiiDA daemon needs PyZMQ >= 13.1.0 to run - aborting...')

    return wrapped(*args, **kwargs)


def deprecated_command(message):
    """Function decorator that will mark a click command as deprecated when invoked.

        Example::

            @click.command()
            @deprecated_command('This command has been deprecated in AiiDA v1.0, please use 'foo' instead.)
            def mycommand():
                pass
    """

    @decorator
    def wrapper(wrapped, _, args, kwargs):
        """Echo a deprecation warning before doing anything else."""
        from textwrap import wrap

        from aiida.cmdline.utils import templates

        template = templates.env.get_template('deprecated.tpl')
        width = 80
        echo.echo(template.render(msg=wrap(message, width - 4), width=width))

        return wrapped(*args, **kwargs)

    return wrapper<|MERGE_RESOLUTION|>--- conflicted
+++ resolved
@@ -37,17 +37,6 @@
     If no profile has been loaded yet, the default profile will be loaded first. A spinner will be shown during both
     actions to indicate that the function is working and has not crashed, since loading can take a second.
     """
-<<<<<<< HEAD
-    from aiida.manage.configuration import get_profile, load_profile
-    from aiida.manage.manager import get_manager
-
-    manager = get_manager()
-
-    if get_profile() is None or not manager.backend_loaded:
-        with spinner():
-            load_profile()  # This will load the default profile if no profile has already been loaded
-            manager.get_backend()  # This will load the backend of the loaded profile, if not already loaded
-=======
     from aiida.manage import get_manager
 
     manager = get_manager()
@@ -56,7 +45,6 @@
         with spinner():
             manager.load_profile()  # This will load the default profile if no profile has already been loaded
             manager.get_profile_storage()  # This will load the backend of the loaded profile, if not already loaded
->>>>>>> 2ac06735
 
 
 def with_dbenv():
