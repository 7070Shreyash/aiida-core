# -*- coding: utf-8 -*-
###########################################################################
# Copyright (c), The AiiDA team. All rights reserved.                     #
# This file is part of the AiiDA code.                                    #
#                                                                         #
# The code is hosted on GitHub at https://github.com/aiidateam/aiida_core #
# For further information on the license, see the LICENSE.txt file        #
# For further information please visit http://www.aiida.net               #
###########################################################################

from aiida.common.exceptions import ModificationNotAllowed
from aiida.common.lang import override
from aiida.common.links import LinkType


class Sealable(object):

    # The name of the attribute to indicate if the node is sealed or not
    SEALED_KEY = '_sealed'

    _updatable_attributes = (SEALED_KEY,)

    def add_link_from(self, src, label=None, link_type=LinkType.UNSPECIFIED):
        """
        Add a link from a node

        You can use the parameters of the base Node class, in particular the
        label parameter to label the link.

        :param src: the node to add a link from
        :param str label: name of the link
        :param link_type: type of the link, must be one of the enum values from
          :class:`~aiida.common.links.LinkType`
        """
        if self.is_sealed:
            raise ModificationNotAllowed('Cannot add a link from a sealed node')

        super(Sealable, self).add_link_from(src, label=label, link_type=link_type)

    @property
    def is_sealed(self):
        """
        Returns whether the node is sealed, i.e. whether the sealed attribute has been set to True
        """
        return self.get_attr(self.SEALED_KEY, False)

    def seal(self):
        """
        Seal the node by setting the sealed attribute to True
        """
        if not self.is_sealed:
            self._set_attr(self.SEALED_KEY, True)

    @override
    def _set_attr(self, key, value, **kwargs):
        """
        Set a new attribute

        :param key: attribute name
        :param value: attribute value
        :raise ModificationNotAllowed: if the node is already sealed or if the node is already stored
            and the attribute is not updatable
        """
        if self.is_sealed:
            raise ModificationNotAllowed('Cannot change the attributes of a sealed node')

        if self.is_stored and key not in self._updatable_attributes:
            raise ModificationNotAllowed('Cannot change the immutable attributes of a stored node')

        super(Sealable, self)._set_attr(key, value, stored_check=False, **kwargs)

    @override
    def _del_attr(self, key):
        """
        Delete an attribute

        :param key: attribute name
        :raise AttributeError: if key does not exist
        :raise ModificationNotAllowed: if the node is already sealed or if the node is already stored
            and the attribute is not updatable
        """
        if self.is_sealed:
            raise ModificationNotAllowed('Cannot change the attributes of a sealed node')

        if self.is_stored and key not in self._updatable_attributes:
            raise ModificationNotAllowed('Cannot change the immutable attributes of a stored node')

        super(Sealable, self)._del_attr(key, stored_check=False)

    @override
<<<<<<< HEAD
    def copy(self):
        """
        Create a copy of the node minus the updatable attributes
        """
        clone = super(Sealable, self).copy()

        # Remove the updatable attributes
        for key, value in self._iter_updatable_attributes():
            clone._del_attr(key)
=======
    def copy(self, include_updatable_attrs=False):
        newobj = super(SealableWithUpdatableAttributes, self).copy()

        # Remove the updatable attributes
        if not include_updatable_attrs:
            for k, v in self.iter_updatable_attrs():
                newobj._del_attr(k)
>>>>>>> 62a5258f

        return clone

    def _iter_updatable_attributes(self):
        """
        Iterate over the updatable attributes and yield key value pairs
        """
        for key in list(self._updatable_attributes):
            try:
                yield (key, self.get_attr(key))
            except AttributeError:
                pass<|MERGE_RESOLUTION|>--- conflicted
+++ resolved
@@ -88,25 +88,16 @@
         super(Sealable, self)._del_attr(key, stored_check=False)
 
     @override
-<<<<<<< HEAD
-    def copy(self):
+    def copy(self, include_updatable_attrs=False):
         """
         Create a copy of the node minus the updatable attributes
         """
         clone = super(Sealable, self).copy()
 
         # Remove the updatable attributes
-        for key, value in self._iter_updatable_attributes():
-            clone._del_attr(key)
-=======
-    def copy(self, include_updatable_attrs=False):
-        newobj = super(SealableWithUpdatableAttributes, self).copy()
-
-        # Remove the updatable attributes
         if not include_updatable_attrs:
-            for k, v in self.iter_updatable_attrs():
-                newobj._del_attr(k)
->>>>>>> 62a5258f
+            for key, value in self._iter_updatable_attributes():
+                clone._del_attr(key)
 
         return clone
 
