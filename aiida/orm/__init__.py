--- conflicted
+++ resolved
@@ -1,18 +1,4 @@
-<<<<<<< HEAD
-# To facilitate the renaming and do
-# `from aiida.orm import CalculationFactory`.
-from aiida.orm.implementation import *
-from aiida.orm.implementation.calculation import from_type_to_pluginclassname
-=======
 # -*- coding: utf-8 -*-
-from aiida.orm.node import Node
-from aiida.orm.calculation import Calculation
-from aiida.orm.calculation.job import JobCalculation
-from aiida.orm.code import Code
-from aiida.orm.data import Data
-from aiida.orm.workflow import Workflow
-from aiida.orm.computer import Computer
-from aiida.orm.group import Group
 
 __copyright__ = u"Copyright (c), 2015, ECOLE POLYTECHNIQUE FEDERALE DE LAUSANNE (Theory and Simulation of Materials (THEOS) and National Centre for Computational Design and Discovery of Novel Materials (NCCR MARVEL)), Switzerland and ROBERT BOSCH LLC, USA. All rights reserved."
 __license__ = "MIT license, see LICENSE.txt file"
@@ -20,124 +6,10 @@
 __contributors__ = "Andrea Cepellotti, Andrius Merkys, Giovanni Pizzi, Martin Uhrin, Nicolas Mounet"
 
 
-def CalculationFactory(module, from_abstract=False):
-    """
-    Return a suitable JobCalculation subclass.
-    
-    :param module: a valid string recognized as a Calculation plugin
-    :param from_abstract: A boolean. If False (default), actually look only
-      to subclasses to JobCalculation, not to the base Calculation class.
-      If True, check for valid strings for plugins of the Calculation base class.
-    """
-    from aiida.common.pluginloader import BaseFactory
-
-    if from_abstract:
-        return BaseFactory(module, Calculation, "aiida.orm.calculation")
-    else:
-        return BaseFactory(module, JobCalculation, "aiida.orm.calculation.job",
-                           suffix="Calculation")
-
-
-def DataFactory(module):
-    """
-    Return a suitable Data subclass.
-    """
-    from aiida.common.pluginloader import BaseFactory
-
-    return BaseFactory(module, Data, "aiida.orm.data")
->>>>>>> 14a62fd2
+from aiida.orm.implementation import *
+from aiida.orm.implementation.calculation import from_type_to_pluginclassname
 
 from aiida.orm.utils import *
 
-<<<<<<< HEAD
 from aiida.orm.calculation import Calculation
-from aiida.orm.calculation.job import JobCalculation
-=======
-def WorkflowFactory(module):
-    """
-    Return a suitable Workflow subclass.
-    """
-    from aiida.common.pluginloader import BaseFactory
-
-    return BaseFactory(module, Workflow, "aiida.workflows")
-
-
-def load_node(node_id=None, pk=None, uuid=None, parent_class=None):
-    """
-    Return an AiiDA node given PK or UUID.
-
-    :param node_id: PK (integer) or UUID (string) or a node
-    :param pk: PK of a node
-    :param uuid: UUID of a node
-    :param parent_class: if specified, checks whether the node loaded is a 
-        subclass of parent_class
-    :return: an AiiDA node
-    :raise ValueError: if none or more than one of parameters is supplied
-        or type of node_id is neither string nor integer.
-    :raise NotExistent: if the parent_class is specified 
-        and no matching Node is found.
-    """
-    from aiida.orm.node import Node
-    from aiida.common.exceptions import NotExistent
-    
-    if int(node_id is None) + int(pk is None) + int(uuid is None) == 3:
-        raise ValueError("one of the parameters 'node_id', 'pk' and 'uuid' "
-                         "has to be supplied")
-    if int(node_id is None) + int(pk is None) + int(uuid is None) < 2:
-        raise ValueError("only one of parameters 'node_id', 'pk' and 'uuid' "
-                         "has to be supplied")
-    loaded_node = None
-    if node_id is not None:
-        if isinstance(node_id, str) or isinstance(node_id, unicode):
-            loaded_node = Node.get_subclass_from_uuid(node_id)
-        elif isinstance(node_id, int):
-            loaded_node = Node.get_subclass_from_pk(node_id)
-        else:
-            raise ValueError("'node_id' has to be either string, unicode or "
-                             "integer, {} given".format(type(node_id)))
-    if loaded_node is None:
-        if pk is not None:
-            loaded_node = Node.get_subclass_from_pk(pk)
-        else:
-            loaded_node = Node.get_subclass_from_uuid(uuid)
-
-    if parent_class is not None:
-        if not issubclass(parent_class, Node):
-            raise ValueError("parent_class must be a subclass of Node")
-        if not isinstance(loaded_node, parent_class):
-            raise NotExistent('No node found as '
-                              'subclass of {}'.format(parent_class))
-
-    return loaded_node
-
-
-def load_workflow(wf_id=None, pk=None, uuid=None):
-    """
-    Return an AiiDA workflow given PK or UUID.
-
-    :param wf_id: PK (integer) or UUID (string) or a workflow
-    :param pk: PK of a workflow
-    :param uuid: UUID of a workflow
-    :return: an AiiDA workflow
-    :raises: ValueError if none or more than one of parameters is supplied
-        or type of wf_id is neither string nor integer
-    """
-    if int(wf_id is None) + int(pk is None) + int(uuid is None) == 3:
-        raise ValueError("one of the parameters 'wf_id', 'pk' and 'uuid' "
-                         "has to be supplied")
-    if int(wf_id is None) + int(pk is None) + int(uuid is None) < 2:
-        raise ValueError("only one of parameters 'wf_id', 'pk' and 'uuid' "
-                         "has to be supplied")
-    if wf_id is not None:
-        if isinstance(wf_id, str) or isinstance(wf_id, unicode):
-            return Workflow.get_subclass_from_uuid(wf_id)
-        elif isinstance(wf_id, int):
-            return Workflow.get_subclass_from_pk(wf_id)
-        else:
-            raise ValueError("'wf_id' has to be either string, unicode or "
-                             "integer, {} given".format(type(wf_id)))
-    if pk is not None:
-        return Workflow.get_subclass_from_pk(pk)
-    else:
-        return Workflow.get_subclass_from_uuid(uuid)
->>>>>>> 14a62fd2
+from aiida.orm.calculation.job import JobCalculation