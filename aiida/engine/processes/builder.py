--- conflicted
+++ resolved
@@ -60,11 +60,8 @@
         self._valid_fields = []
         self._data = {}
 
-<<<<<<< HEAD
-=======
         dynamic_properties = {}
 
->>>>>>> 2ac06735
         # The name and port objects have to be passed to the defined functions as defaults for
         # their arguments, because this way the content at the time of defining the method is
         # saved. If they are used directly in the body, it will try to capture the value from
@@ -118,11 +115,7 @@
             except KeyError as exception:
                 if not self._port_namespace.dynamic:
                     raise AttributeError(f'Unknown builder parameter: {attr}') from exception
-<<<<<<< HEAD
-                port = None  # type: ignore[assignment]
-=======
                 port = None
->>>>>>> 2ac06735
             else:
                 value = port.serialize(value)  # type: ignore[union-attr]
                 validation_error = port.validate(value)  # type: ignore[union-attr]
@@ -169,16 +162,11 @@
 
     def _recursive_merge(self, dictionary, key, value):
         """Recursively merge the contents of ``dictionary`` setting its ``key`` to ``value``."""
-<<<<<<< HEAD
-        if isinstance(value, collections.abc.Mapping):
-=======
         if isinstance(value, Mapping):
->>>>>>> 2ac06735
             for inner_key, inner_value in value.items():
                 self._recursive_merge(dictionary[key], inner_key, inner_value)
         else:
             dictionary[key] = value
-<<<<<<< HEAD
 
     def _merge(self, *args, **kwds):
         """Merge the content of a dictionary or keyword arguments in .
@@ -189,18 +177,6 @@
 
         The method is prefixed with an underscore in order to not reserve the name for a potential port.
 
-=======
-
-    def _merge(self, *args, **kwds):
-        """Merge the content of a dictionary or keyword arguments in .
-
-        .. note:: This method differs in behavior from ``_update`` in that ``_merge`` will recursively update the
-            existing dictionary with the one that is specified in the arguments. The ``_update`` method will merge only
-            the keys on the top level, but any lower lying nested namespace will be replaced entirely.
-
-        The method is prefixed with an underscore in order to not reserve the name for a potential port.
-
->>>>>>> 2ac06735
         :param args: a single mapping that should be mapped on the namespace.
         :param kwds: keyword value pairs that should be mapped onto the ports.
         """
@@ -225,11 +201,7 @@
         """
         if args:
             for key, value in args[0].items():
-<<<<<<< HEAD
-                if isinstance(value, collections.abc.Mapping):
-=======
                 if isinstance(value, Mapping):
->>>>>>> 2ac06735
                     self[key].update(value)
                 else:
                     self.__setattr__(key, value)
