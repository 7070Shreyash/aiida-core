#!/usr/bin/env python
# -*- coding: utf-8 -*-
###########################################################################
# Copyright (c), The AiiDA team. All rights reserved.                     #
# This file is part of the AiiDA code.                                    #
#                                                                         #
# The code is hosted on GitHub at https://github.com/aiidateam/aiida_core #
# For further information on the license, see the LICENSE.txt file        #
# For further information please visit http://www.aiida.net               #
###########################################################################

import argparse
import imp
import os

from flask_cors import CORS

from aiida.backends.utils import load_dbenv


def run_api(App, Api, *args, **kwargs):
    """
    Takes a flask.Flask instance and runs it. Parses
    command-line flags to configure the app.

<<<<<<< HEAD
    App: Class inheriting from Flask app class  
    Api = flask_restful API class to be used to wrap the app

    args: required by argparse

    kwargs:
    List of valid parameters:
    prog_name: name of the command before arguments are parsed. Useful when
    api is embedded in a command, such as verdi restapi
    default_host: self-explainatory
    default_port: self-explainatory
    default_config_dir = directory containing the config.py file used to
    configure the RESTapi
    parse_aiida_profile= if True, parses an option to specify the AiiDA
    profile
    All other passed parameters are ignored.
=======
    :App: Class inheriting from Flask app class  
    :Api: flask_restful API class to be used to wrap the app
    :args: required by argparse
    :kwargs: List of valid parameters

      - :prog_name: name of the command before arguments are parsed. Useful when
          api is embedded in a command, such as verdi restapi
      - default_host: self-explanatory
      - default_port: self-explanatory
      - default_config_dir = directory containing the config.py file used to
      - configure the RESTapi
      - parse_aiida_profile= if True, parses an option to specify the AiiDA
          profile
>>>>>>> 82b45625

    All other passed parameters are ignored.
    """

    import aiida  # Mainly needed to locate the correct aiida path

    # Unpack parameters and assign defaults if needed
    prog_name = kwargs['prog_name'] if 'prog_name' in kwargs else ""

    default_host = kwargs['default_host'] if 'default_host' in kwargs else \
        "127.0.0.1"

    default_port = kwargs['default_port'] if 'default_port' in kwargs else \
        "5000"

    default_config_dir = kwargs['default_config_dir'] if \
        'default_config_dir' in kwargs \
        else os.path.join(os.path.split(os.path.abspath(
        aiida.restapi.__file__))[0], 'common')

    parse_aiida_profile = kwargs['parse_aiida_profile'] if \
        'parse_aiida_profile' in kwargs else False

    catch_internal_server = kwargs['catch_internal_server'] if\
        'catch_internal_server' in kwargs else False

    hookup = kwargs['hookup'] if 'hookup' in kwargs else False

    # Set up the command-line options
    parser = argparse.ArgumentParser(prog=prog_name,
                                     description='Hook up the AiiDA '
                                                 'RESTful API')

    parser.add_argument("-H", "--host",
                        help="Hostname of the Flask app " + \
                             "[default %s]" % default_host,
                        dest='host',
                        default=default_host)
    parser.add_argument("-P", "--port",
                        help="Port for the Flask app " + \
                             "[default %s]" % default_port,
                        dest='port',
                        default=default_port)
    parser.add_argument("-c", "--config-dir",
                        help="Directory with config.py for Flask app " + \
                             "[default {}]".format(default_config_dir),
                        dest='config_dir',
                        default=default_config_dir)

    # This one is included only if necessary
    if parse_aiida_profile:
        parser.add_argument("-p", "--aiida-profile",
                            help="AiiDA profile to expose through the RESTful "
                                 "API [default: the default AiiDA profile]",
                            dest="aiida_profile",
                            default=None)

    # Two options useful for debugging purposes, but
    # a bit dangerous so not exposed in the help message.
    parser.add_argument("-d", "--debug",
                        action="store_true", dest="debug",
                        help=argparse.SUPPRESS)
    parser.add_argument("-w", "--wsgi-profile",
                        action="store_true", dest="wsgi_profile",
                        help=argparse.SUPPRESS)

    parsed_args = parser.parse_args(args)

    # Import the right configuration file
    confs = imp.load_source(os.path.join(parsed_args.config_dir, 'config'),
                            os.path.join(parsed_args.config_dir,
                                         'config.py')
                            )

    import aiida.backends.settings as settings

    """
    Set aiida profile

    General logic:

    if aiida_profile is parsed the following cases exist:

    aiida_profile:
        "default"    --> default profile set in .aiida/config.json
        <profile>    --> corresponding profile in .aiida/config.json
        None         --> default restapi profile set in <config_dir>/config,py

    if aiida_profile is not parsed we assume

    default restapi profile set in <config_dir>/config.py

    """
    if parse_aiida_profile and parsed_args.aiida_profile is not None:
        aiida_profile = parsed_args.aiida_profile

    elif confs.default_aiida_profile is not None:
        aiida_profile = confs.default_aiida_profile

    else:
        aiida_profile = "default"

    if aiida_profile != "default":
        settings.AIIDADB_PROFILE = aiida_profile
    else:
        pass  # This way the default of .aiida/config.json will be used

    # Set the AiiDA environment. If already loaded, load_dbenv will raise an
    # exception
    # if not is_dbenv_loaded():
    load_dbenv()

    # Instantiate an app
    app_kwargs = dict(catch_internal_server=catch_internal_server)
    app = App(__name__, **app_kwargs)

    # Config the app
    app.config.update(**confs.APP_CONFIG)

    # cors
    cors_prefix = os.path.join(confs.PREFIX, "*")
    cors = CORS(app, resources={r"" + cors_prefix: {"origins": "*"}})

    # Config the serializer used by the app
    if confs.SERIALIZER_CONFIG:
        from aiida.restapi.common.utils import CustomJSONEncoder
        app.json_encoder = CustomJSONEncoder

    # If the user selects the profiling option, then we need
    # to do a little extra setup
    if parsed_args.wsgi_profile:
        from werkzeug.contrib.profiler import ProfilerMiddleware

        app.config['PROFILE'] = True
        app.wsgi_app = ProfilerMiddleware(app.wsgi_app,
                                          restrictions=[30])

    # Instantiate an Api by associating its app
    api_kwargs = dict(PREFIX=confs.PREFIX,
                      PERPAGE_DEFAULT=confs.PERPAGE_DEFAULT,
                      LIMIT_DEFAULT=confs.LIMIT_DEFAULT,
                      custom_schema=confs.custom_schema)
    api = Api(app, **api_kwargs)

    # Check if the app has to be hooked-up or just returned
    if hookup:
        api.app.run(
            debug=parsed_args.debug,
            host=parsed_args.host,
            port=int(parsed_args.port),
            threaded=True
        )

    else:
        # here we return the app, and the api with no specifications on debug
        #  mode, port and host. This can be handled by an external server,
        # e.g. apache2, which will set the host and port. This implies that
        # the user-defined configuration of the app is ineffective (it only
        # affects the internal werkzeug server used by Flask).
        return (app, api)


# Standard boilerplate to run the api
if __name__ == '__main__':
    """
    I run the app via a wrapper that accepts arguments such as host and port
    e.g. python api.py --host=127.0.0.2 --port=6000 --config-dir=~/.restapi
    Default address is 127.0.0.1:5000, default config directory is
    <aiida_path>/aiida/restapi/common

    Start the app by sliding the argvs to flaskrun, choose to take as an
    argument also whether to parse the aiida profile or not (in verdi
    restapi this would not be the case)

    """
    import sys
    from aiida.restapi.api import AiidaApi, App

    """
    Or, equivalently, (useful starting point for derived apps)
    import the app object and the Api class that you want to combine.
    """

    run_api(App, AiidaApi, *sys.argv[1:], parse_aiida_profile=True,
            hookup=True, catch_internal_server=True)<|MERGE_RESOLUTION|>--- conflicted
+++ resolved
@@ -23,7 +23,6 @@
     Takes a flask.Flask instance and runs it. Parses
     command-line flags to configure the app.
 
-<<<<<<< HEAD
     App: Class inheriting from Flask app class  
     Api = flask_restful API class to be used to wrap the app
 
@@ -39,23 +38,6 @@
     configure the RESTapi
     parse_aiida_profile= if True, parses an option to specify the AiiDA
     profile
-    All other passed parameters are ignored.
-=======
-    :App: Class inheriting from Flask app class  
-    :Api: flask_restful API class to be used to wrap the app
-    :args: required by argparse
-    :kwargs: List of valid parameters
-
-      - :prog_name: name of the command before arguments are parsed. Useful when
-          api is embedded in a command, such as verdi restapi
-      - default_host: self-explanatory
-      - default_port: self-explanatory
-      - default_config_dir = directory containing the config.py file used to
-      - configure the RESTapi
-      - parse_aiida_profile= if True, parses an option to specify the AiiDA
-          profile
->>>>>>> 82b45625
-
     All other passed parameters are ignored.
     """
 
