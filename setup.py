--- conflicted
+++ resolved
@@ -13,12 +13,7 @@
 from distutils.version import StrictVersion
 from os import path
 from setuptools import setup, find_packages
-<<<<<<< HEAD
-from setup_requirements import install_requires, extras_require, REENTRY_PINNED
-
-=======
 from setup_requirements import install_requires, extras_require
->>>>>>> 989e0910
 
 if __name__ == '__main__':
     # Get the version number
@@ -60,14 +55,6 @@
         install_requires=install_requires,
         extras_require=extras_require,
         packages=find_packages(),
-<<<<<<< HEAD
-        # Don't forget to install it as well (by adding to the install_requires)
-        setup_requires=[
-            REENTRY_PINNED,
-        ],
-=======
-        # Don't forget to install it as well (by adding to the install_requires
->>>>>>> 989e0910
         reentry_register=True,
         entry_points={
             'console_scripts': [
